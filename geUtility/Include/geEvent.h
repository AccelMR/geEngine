/*****************************************************************************/
/**
 * @file    geEvent.h
 * @author  Samuel Prince (samuel.prince.quezada@gmail.com)
 * @date    2015/02/22
 * @brief   Templates and Classes for the creating on Event objects
 *
 * Thread safe Event object with callbacks for disconnection
 *
 * @bug     No known bugs.
 */
/*****************************************************************************/
#pragma once

/*****************************************************************************/
/**
* Includes
*/
/*****************************************************************************/
#include "gePrerequisitesUtil.h"

namespace geEngineSDK {
  using std::function;
  using std::forward;

  /**
   * @brief Data common to all event connections.
   */
  class BaseConnectionData
  {
   public:
    BaseConnectionData() = default;

    virtual ~BaseConnectionData() {
      GE_ASSERT(!m_handleLinks && !m_isActive);
    }

    virtual void
    deactivate() {
      m_isActive = false;
    }

   public:
    BaseConnectionData* m_prev = nullptr;
    BaseConnectionData* m_next = nullptr;
    bool m_isActive = true;
    uint32 m_handleLinks = 0;
  };

  /**
   * @brief Internal data for an Event, storing all connections.
   */
  struct EventInternalData
  {
    EventInternalData() = default;

    ~EventInternalData() {
      BaseConnectionData* conn = m_connections;
      while (nullptr != conn) {
        BaseConnectionData* next = conn->m_next;
        ge_free(conn);
        conn = next;
      }

      conn = m_freeConnections;
      while (nullptr != conn) {
        BaseConnectionData* next = conn->m_next;
        ge_free(conn);
        conn = next;
      }

      conn = m_newConnections;
      while (nullptr != conn) {
        BaseConnectionData* next = conn->m_next;
        ge_free(conn);
        conn = next;
      }
    }

    /**
     * @brief Appends a new connection to the active connection array.
     */
    void
    connect(BaseConnectionData* conn) {
      conn->m_prev = m_lastConnection;

      if (nullptr != m_lastConnection) {
        m_lastConnection->m_next = conn;
      }

      m_lastConnection = conn;

      //First connection
      if (nullptr == m_connections) {
        m_connections = conn;
      }
    }

    /**
     * @brief Disconnects the connection with the specified data, ensuring the
     *        event doesn't call its callback again.
     * @note  Only call this once.
     */
    void
    disconnect(BaseConnectionData* conn) {
      RecursiveLock lock(m_mutex);

      conn->deactivate();
      conn->m_handleLinks--;

      if (0 == conn->m_handleLinks) {
        free(conn);
      }
    }

    /**
     * @brief Disconnects all connections in the event.
     */
    void
    clear() {
      RecursiveLock lock(m_mutex);

      BaseConnectionData* conn = m_connections;
      while (nullptr  != conn) {
        BaseConnectionData* next = conn->m_next;
        conn->deactivate();

        if (0 == conn->m_handleLinks) {
          free(conn);
        }

        conn = next;
      }

      m_connections = nullptr;
      m_lastConnection = nullptr;
    }

    /**
     * @brief Called when the event handle no longer keeps a reference to the
     *        connection data. This means we might be able to free (and reuse)
     *        its memory if the event is done with it too.
     */
    void
    freeHandle(BaseConnectionData* conn) {
      RecursiveLock lock(m_mutex);

      conn->m_handleLinks--;
      if (0 == conn->m_handleLinks&& !conn->m_isActive) {
        free(conn);
      }
    }

    /**
     * @brief Releases connection data and makes it available for re-use when
     *        next connection is formed.
     */
    void
    free(BaseConnectionData* conn) {
      if (nullptr != conn->m_prev) {
        conn->m_prev->m_next = conn->m_next;
      }
      else {
        m_connections = conn->m_next;
      }

      if (nullptr != conn->m_next) {
        conn->m_next->m_prev = conn->m_prev;
      }
      else {
        m_lastConnection = conn->m_prev;
      }

      conn->m_prev = nullptr;
      conn->m_next = nullptr;

      if (nullptr != m_freeConnections) {
        conn->m_next = m_freeConnections;
        m_freeConnections->m_prev = conn;
      }

      m_freeConnections = conn;
      m_freeConnections->~BaseConnectionData();
    }

    BaseConnectionData* m_connections = nullptr;
    BaseConnectionData* m_freeConnections = nullptr;
    BaseConnectionData* m_lastConnection = nullptr;
    BaseConnectionData* m_newConnections = nullptr;

    RecursiveMutex m_mutex;
    bool m_isCurrentlyTriggering = false;
  };

  /**
   * @brief Event handle. Allows you to track to which events you subscribed to
   *        and disconnect from them when needed.
   */
  class HEvent
  {
   public:
<<<<<<< HEAD
    HEvent() : m_connection(nullptr) {}
=======
    HEvent() = default;

    HEvent(const HEvent& e) {
      this->operator=(e);
    }
>>>>>>> 780fe884

    explicit HEvent(SPtr<EventInternalData> eventData, BaseConnectionData* connection)
      : m_connection(connection),
        m_eventData(std::move(eventData)) {
      connection->m_handleLinks++;
    }

    ~HEvent() {
      if (nullptr != m_connection) {
        m_eventData->freeHandle(m_connection);
      }
    }

    /**
     * @brief Disconnect from the event you are subscribed to.
     */
    void
    disconnect() {
      if (nullptr != m_connection) {
        m_eventData->disconnect(m_connection);
        m_connection = nullptr;
        m_eventData = nullptr;
      }
    }

    struct Bool_struct
    {
      int _member;
    };

    /**
     * @brief Allows direct conversion of a handle to bool.
     * @note  Additional struct is needed because we can't directly convert to
     *        bool since then we can assign pointer to bool and that's wrong.
     */
    operator int
    Bool_struct::*() const {
      return (m_connection != nullptr ? &Bool_struct::_member : 0);
    }

    HEvent& operator=(const HEvent& rhs) {
      m_connection = rhs.m_connection;
      m_eventData = rhs.m_eventData;

      if (nullptr != m_connection) {
        m_connection->m_handleLinks++;
      }
      return *this;
    }

   private:
    BaseConnectionData* m_connection = nullptr;
    SPtr<EventInternalData> m_eventData;
  };

  /**
   * @brief Events allows you to register method callbacks that get notified
   *        when the event is triggered.
   * @note  Callback method return value is ignored.
   */
  //Note: I could create a policy template argument that allows creation of 
  //lockable and non-lockable events in the case mutex is causing too much overhead.
  template <class RetType, class... Args>
  class TEvent
  {
   private:
    struct ConnectionData : BaseConnectionData
    {
     public:
      void
      deactivate() override {
        m_func = nullptr;
        BaseConnectionData::deactivate();
      }
      
      function<RetType(Args...)> m_func;
    };

   public:
    TEvent() : m_internalData(ge_shared_ptr_new<EventInternalData>()) {}

    ~TEvent() {
      clear();
    }

    /**
     * @brief Register a new callback that will get notified once the event is triggered.
     */
    HEvent
    connect(function<RetType(Args...)> func) {
      RecursiveLock lock(m_internalData->m_mutex);

      ConnectionData* connData = nullptr;
      if (nullptr != m_internalData->m_freeConnections) {
        connData = static_cast<ConnectionData*>(m_internalData->m_freeConnections);
        m_internalData->m_freeConnections = connData->m_next;

        new (connData)ConnectionData();
        if (nullptr != connData->m_next) {
          connData->m_next->m_prev = nullptr;
        }

        connData->m_isActive = true;
      }

      if (nullptr == connData) {
        connData = ge_new<ConnectionData>();
      }

      //If currently iterating over the connection list, delay modifying it until done
      if (m_internalData->m_isCurrentlyTriggering) {
        connData->m_prev = m_internalData->m_newConnections;

        if (nullptr != m_internalData->m_newConnections) {
          m_internalData->m_newConnections->m_next = connData;
        }

        m_internalData->m_newConnections = connData;
      }
      else
      {
        m_internalData->connect(connData);
      }
      
      connData->m_func = func;

      return HEvent(m_internalData, connData);
    }

    /**
     * @brief Trigger the event, notifying all register callback methods.
     */
    void
    operator()(Args... args) {
      //Increase ref count to ensure this event data isn't destroyed if one of
      //the callbacks deletes the event itself.
      SPtr<EventInternalData> internalData = m_internalData;

      RecursiveLock lock(internalData->m_mutex);
      internalData->m_isCurrentlyTriggering = true;

      ConnectionData* conn = static_cast<ConnectionData*>(internalData->m_connections);
      while (nullptr != conn) {
        //Save next here in case the callback itself disconnects this connection
        ConnectionData* next = static_cast<ConnectionData*>(conn->m_next);

        if (nullptr != conn->m_func) {
          conn->m_func(forward<Args>(args)...);
        }

        conn = next;
      }

      internalData->m_isCurrentlyTriggering = false;

      //If any new connections were added during the above calls,
      //add them to the connection list
      if (nullptr != internalData->m_newConnections) {
        BaseConnectionData* lastNewConnection = internalData->m_newConnections;
        while (nullptr != lastNewConnection) {
          lastNewConnection = lastNewConnection->m_next;
        }

        BaseConnectionData* currentConnection = lastNewConnection;
        while (nullptr != currentConnection) {
          BaseConnectionData* prevConnection = currentConnection->m_prev;
          currentConnection->m_next = nullptr;
          currentConnection->m_prev = nullptr;

          m_internalData->connect(currentConnection);
          currentConnection = prevConnection;
        }

        internalData->m_newConnections = nullptr;
      }
    }

    /**
     * @brief Clear all callbacks from the event.
     */
    void
    clear() {
      m_internalData->clear();
    }

    /**
     * @brief Check if event has any callbacks registered.
     * @note  It is safe to trigger an event even if no callbacks are registered.
     */
    bool
    empty() {
      RecursiveLock lock(m_internalData->m_mutex);
      return m_internalData->m_connections == nullptr;
    }

   private:
    SPtr<EventInternalData> m_internalData;
  };

  /***************************************************************************/
  /**                       SPECIALIZATIONS                                  */
  /**   SO YOU MAY USE FUNCTION LIKE SYNTAX FOR DECLARING EVENT SIGNATURE    */
  /***************************************************************************/

  /**
   * @copydoc TEvent
   */
  template<typename Signature>
  class Event;

  /**
   * @copydoc TEvent
   */
  template<class RetType, class... Args>
  class Event<RetType(Args...) > : public TEvent<RetType, Args...>
  { };
}<|MERGE_RESOLUTION|>--- conflicted
+++ resolved
@@ -199,15 +199,11 @@
   class HEvent
   {
    public:
-<<<<<<< HEAD
-    HEvent() : m_connection(nullptr) {}
-=======
     HEvent() = default;
 
     HEvent(const HEvent& e) {
       this->operator=(e);
     }
->>>>>>> 780fe884
 
     explicit HEvent(SPtr<EventInternalData> eventData, BaseConnectionData* connection)
       : m_connection(connection),
@@ -297,7 +293,7 @@
      * @brief Register a new callback that will get notified once the event is triggered.
      */
     HEvent
-    connect(function<RetType(Args...)> func) {
+    connect(function<RetType(Args...)>& func) {
       RecursiveLock lock(m_internalData->m_mutex);
 
       ConnectionData* connData = nullptr;
